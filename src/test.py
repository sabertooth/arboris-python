#!python
import rigidmotion as rm
import numpy as np
import homogeneousmatrix as htr
import adjointmatrix as Ad
<<<<<<< HEAD
import controlwindow as cw
from visu import *

=======
import visu as v
from visual import controls
>>>>>>> 18c12df6
w = rm.World()


Hprev = np.dot(np.eye(4), htr.transl([-4,0,0]))
Hnext = np.dot(np.eye(4), htr.transl([4,0,0]))

for i in range(1,3):
    prev_body = w.bodies[i-1]
    left_frame = prev_body.newframe(Hnext,(prev_body.name +'-next'))
    
    new_body = rm.Body(name=('body%02d' % i))
    right_frame = new_body.newframe(Hprev,(new_body.name +'-prev'))

    joint = rm.HingeJoint(
        name = ('joint%02d' % (i-1)),
<<<<<<< HEAD
        leftframe = w.bodies[i-1].frames[0],
        rightframe = b.frames[1],
        gpos = 0.707)
    w.addjoint(j1)
=======
        leftframe = left_frame,
        rightframe = right_frame,
        gpos = .5)
    w.addjoint(joint)
>>>>>>> 18c12df6


H1 = htr.rotx(45.0/180*3.14)
H1i = htr.inv(H1)
Ad1 = htr.adjoint(H1)
Ad1i = htr.adjoint(H1i)
T2 = rm.Transform()
H2 = T2.gethomogeneousmatrix()
h1 = rm.HomogeneousMatrix(H1)
t1 = rm.Twist([0, 0, 1, 0, 0, 0])

<<<<<<< HEAD
wv = WorldVisualizer(w)
wv.draw()

c = cw.controlwindow(wv)
=======
w.geometric()
vw = v.World(w)
>>>>>>> 18c12df6
<|MERGE_RESOLUTION|>--- conflicted
+++ resolved
@@ -3,14 +3,10 @@
 import numpy as np
 import homogeneousmatrix as htr
 import adjointmatrix as Ad
-<<<<<<< HEAD
 import controlwindow as cw
-from visu import *
-
-=======
 import visu as v
 from visual import controls
->>>>>>> 18c12df6
+
 w = rm.World()
 
 
@@ -26,18 +22,10 @@
 
     joint = rm.HingeJoint(
         name = ('joint%02d' % (i-1)),
-<<<<<<< HEAD
-        leftframe = w.bodies[i-1].frames[0],
-        rightframe = b.frames[1],
-        gpos = 0.707)
-    w.addjoint(j1)
-=======
         leftframe = left_frame,
         rightframe = right_frame,
         gpos = .5)
     w.addjoint(joint)
->>>>>>> 18c12df6
-
 
 H1 = htr.rotx(45.0/180*3.14)
 H1i = htr.inv(H1)
@@ -48,12 +36,7 @@
 h1 = rm.HomogeneousMatrix(H1)
 t1 = rm.Twist([0, 0, 1, 0, 0, 0])
 
-<<<<<<< HEAD
-wv = WorldVisualizer(w)
-wv.draw()
 
-c = cw.controlwindow(wv)
-=======
 w.geometric()
 vw = v.World(w)
->>>>>>> 18c12df6
+c = cw.controlwindow(vw)
