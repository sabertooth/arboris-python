--- conflicted
+++ resolved
@@ -28,25 +28,9 @@
         gpos = .5)
     w.addjoint(joint)
 
-<<<<<<< HEAD
-H1 = htr.rotx(45.0/180*3.14)
-H1i = htr.inv(H1)
-Ad1 = htr.adjoint(H1)
-Ad1i = htr.adjoint(H1i)
-T2 = rm.Transform()
-H2 = T2.gethomogeneousmatrix()
-h1 = rm.HomogeneousMatrix(H1)
-t1 = rm.Twist([0, 0, 1, 0, 0, 0])
-
-
-
-=======
->>>>>>> 3cd04e9c
 w.geometric()
 w.kinematic()
 vw = v.World(w)
-<<<<<<< HEAD
-=======
 
 
 for t in range(100):
@@ -54,5 +38,4 @@
     print t
     w.joints[1].gpos=t/20.
     w.geometric()
-    vw.update()
->>>>>>> 3cd04e9c
+    vw.update()