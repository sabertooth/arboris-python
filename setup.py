--- conflicted
+++ resolved
@@ -6,11 +6,7 @@
 import os
 from os.path import splitext, basename, join as pjoin, walk, sep
 import doctest
-<<<<<<< HEAD
-import unittest
-=======
 import subprocess
->>>>>>> 46908472
 
 class TestCommand(Command):
     user_options = []
@@ -31,47 +27,12 @@
 
         for rst in glob(pjoin('tests', '*.rst')):
             doctest.testfile(rst)
-<<<<<<< HEAD
 
-class DocTestCommand(Command):
-    user_options = []
-
-    def initialize_options(self):
-       pass
-
-    def finalize_options(self):
-        pass
-
-    def run(self):
-        '''
-        Finds all the doctests files in arboris/, and run them as unittest.
-        '''
-        pymods = []
-        for root, dirs, files in os.walk('arboris'):
-            for file in files:
-                package = '.'.join(root.split(sep))
-                if file.endswith('.py') and file != '__init__.py':
-                    pymods.append('.'.join([package, splitext(file)[0]]))
-
-        suite = unittest.TestSuite()
-
-        for mod in pymods:
-            try:
-                exec('import {0} as module'.format(mod))
-                suite.addTest(doctest.DocTestSuite(module))
-            except ImportError as ie:
-                print "\n>>> ImportError:", ie
-                print ">>> All doctest(s) related won't be executed.\n"
-        unittest.TextTestRunner(verbosity=2).run(suite)
+        p = subprocess.Popen(args=["python","tests/RunAllDoctests.py"])
+        p.wait()
 
 
-=======
-        
-        p = subprocess.Popen(args=["python","tests/RunAllDoctests.py"])
-        p.wait()
->>>>>>> 46908472
-
-cmdclass = {'test': TestCommand, 'doctest' : DocTestCommand}
+cmdclass = {'test': TestCommand}
 
 try:
     from sphinx.setup_command import BuildDoc
